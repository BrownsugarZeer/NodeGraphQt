#!/usr/bin/python
import re
from collections import OrderedDict

from PySide2 import QtGui, QtCore, QtWidgets

from .commands import *
from .constants import (IN_PORT, OUT_PORT,
                        PIPE_LAYOUT_CURVED,
                        PIPE_LAYOUT_STRAIGHT,
                        PIPE_STYLE_DASHED)
from .node_abstract import AbstractNodeItem
from .pipe import Pipe
from .port import PortItem
from .stylesheet import STYLE_QMENU
from .tab_search import TabSearchWidget
from .viewer_actions import setup_viewer_actions
from ..base.node_vendor import NodeVendor
from ..base.serializer import SessionSerializer, SessionLoader

ZOOM_LIMIT = 12


class NodeViewer(QtWidgets.QGraphicsView):

    search_triggered = QtCore.Signal(str, tuple)

    def __init__(self, parent=None, scene=None):
        super(NodeViewer, self).__init__(scene, parent)
        self.setRenderHint(QtGui.QPainter.Antialiasing, True)
        self.setHorizontalScrollBarPolicy(QtCore.Qt.ScrollBarAlwaysOff)
        self.setVerticalScrollBarPolicy(QtCore.Qt.ScrollBarAlwaysOff)
        self.setViewportUpdateMode(QtWidgets.QGraphicsView.FullViewportUpdate)
        scene_area = 8000.0
        scene_pos = (scene_area / 2) * -1
        self.setSceneRect(scene_pos, scene_pos, scene_area, scene_area)
        self._zoom = 0
        self._current_file = None
        self._pipe_layout = PIPE_LAYOUT_CURVED
        self._live_pipe = None
        self._detached_port = None
        self._active_pipe = None
        self._start_port = None
        self._origin_pos = None
        self._previous_pos = QtCore.QPoint(self.width(), self.height())
        self._prev_selection = []
<<<<<<< HEAD
        self._rubber_band = QtWidgets.QRubberBand(QtWidgets.QRubberBand.Rectangle, self)
=======
        self._rubber_band = QtWidgets.QRubberBand(
            QtWidgets.QRubberBand.Rectangle, self
        )
>>>>>>> f6f95fb0
        self._undo_stack = QtWidgets.QUndoStack(self)
        self._context_menu = QtWidgets.QMenu(self, 'Node Graph')
        self._context_menu.setStyleSheet(STYLE_QMENU)
        self._sub_context_menus = OrderedDict()
        self._sub_context_menus['File'] = QtWidgets.QMenu(None, title='File')
        self._sub_context_menus['Edit'] = QtWidgets.QMenu(None, title='Edit')
<<<<<<< HEAD
        self._search_widget = TabSearchWidget(self, NodeManager.names)
=======
        self._search_widget = TabSearchWidget(self, NodeVendor.names)
>>>>>>> f6f95fb0
        self._search_widget.search_submitted.connect(self._on_search_submitted)

        self.acyclic = True
        self.LMB_state = False
        self.RMB_state = False
        self.MMB_state = False

        self._initialize_viewer()

    def __str__(self):
        return '{}.{}()'.format(
            self.__module__, self.__class__.__name__)

    def __repr__(self):
        return '{}.{}()'.format(
            self.__module__, self.__class__.__name__)

    def _set_viewer_zoom(self, value):
        max_zoom = ZOOM_LIMIT
        min_zoom = max_zoom * -1
        if value > 0.0:
            if self._zoom <= max_zoom:
                self._zoom += 1
        else:
            if self._zoom >= min_zoom:
                self._zoom -= 1
        if self._zoom == 0:
            self.fitInView()
            return
        if self._zoom >= max_zoom:
            return
        if self._zoom <= min_zoom:
            return
        scale = 1.0 + value
        self.scale(scale, scale)

    def _set_viewer_pan(self, pos_x, pos_y):
        scroll_x = self.horizontalScrollBar()
        scroll_y = self.verticalScrollBar()
        scroll_x.setValue(scroll_x.value() - pos_x)
        scroll_y.setValue(scroll_y.value() - pos_y)

    def _combined_rect(self, nodes):
        group = self.scene().createItemGroup(nodes)
        rect = group.boundingRect()
        self.scene().destroyItemGroup(group)
        return rect

    def _items_near(self, pos, item_type=None, width=20, height=20):
        x, y = pos.x() - width, pos.y() - height
        rect = QtCore.QRect(x, y, width, height)
        items = []
        for item in self.scene().items(rect):
            if not item_type or isinstance(item, item_type):
                items.append(item)
        return items

    def _toggle_tab_search(self):
        self._search_widget.set_nodes(NodeVendor.names)

        pos = self._previous_pos
        state = not self._search_widget.isVisible()
        if state:
            rect = self._search_widget.rect()
            new_pos = QtCore.QPoint(pos.x() - rect.width() / 2,
                                    pos.y() - rect.height() / 2)
            self._search_widget.move(new_pos)
            self._search_widget.setVisible(state)
            rect = self.mapToScene(rect).boundingRect()
            self.scene().update(rect)
        else:
            self._search_widget.setVisible(state)
            self.clearFocus()

    def _on_search_submitted(self, node_type):
        pos = self.mapToScene(self._previous_pos)
        self.search_triggered.emit(node_type, (pos.x(), pos.y()))

    def _initialize_viewer(self):
        # setup menus
        for menu in self._sub_context_menus.values():
            menu.setStyleSheet(STYLE_QMENU)
            self._context_menu.addMenu(menu)

        # populate context menu
        setup_viewer_actions(self)

        # add in the tab search.
        tab = QtWidgets.QAction('search nodes', self)
        tab.setShortcut('tab')
        tab.triggered.connect(self._toggle_tab_search)
        self.addAction(tab)

    def resizeEvent(self, event):
        super(NodeViewer, self).resizeEvent(event)

    def contextMenuEvent(self, event):
        self.RMB_state = False
        self._context_menu.exec_(event.globalPos())

    def mousePressEvent(self, event):
        alt_modifier = event.modifiers() == QtCore.Qt.AltModifier
        shift_modifier = event.modifiers() == QtCore.Qt.ShiftModifier
        if event.button() == QtCore.Qt.LeftButton:
            self.LMB_state = True
        elif event.button() == QtCore.Qt.RightButton:
            self.RMB_state = True
        elif event.button() == QtCore.Qt.MiddleButton:
            self.MMB_state = True
        self._origin_pos = event.pos()
        self._previous_pos = event.pos()
        self._prev_selection = self.selected_nodes()

        # close tab search
        if self._search_widget.isVisible():
            self._toggle_tab_search()

        if alt_modifier:
            return

        items = self._items_near(self.mapToScene(event.pos()), None, 20, 20)
        nodes = [i for i in items if isinstance(i, AbstractNodeItem)]

        # toggle extend node selection.
        if shift_modifier:
            for node in nodes:
                node.selected = not node.selected

        for n in self.selected_nodes():
            n.prev_pos = n.pos

        # show selection selection marquee
        if self.LMB_state and not items:
            rect = QtCore.QRect(self._previous_pos, QtCore.QSize())
            rect = rect.normalized()
            map_rect = self.mapToScene(rect).boundingRect()
            self.scene().update(map_rect)
            self._rubber_band.setGeometry(rect)
            self._rubber_band.show()

        if not shift_modifier:
            super(NodeViewer, self).mousePressEvent(event)

    def mouseReleaseEvent(self, event):
        if event.button() == QtCore.Qt.LeftButton:
            self.LMB_state = False
        elif event.button() == QtCore.Qt.RightButton:
            self.RMB_state = False
        elif event.button() == QtCore.Qt.MiddleButton:
            self.MMB_state = False

        # hide selection selection marquee
        if self._rubber_band.isVisible():
            rect = self._rubber_band.rect()
            map_rect = self.mapToScene(rect).boundingRect()
            self._rubber_band.hide()
            self.scene().update(map_rect)

        # push undo move command.
        self._undo_stack.beginMacro('move nodes')
        for node in self.selected_nodes():
            if node.pos != node.prev_pos:
                self._undo_stack.push(NodePositionChangedCmd(node))
        self._undo_stack.endMacro()

        super(NodeViewer, self).mouseReleaseEvent(event)

    def mouseMoveEvent(self, event):
        alt_modifier = event.modifiers() == QtCore.Qt.AltModifier
        shift_modifier = event.modifiers() == QtCore.Qt.ShiftModifier
        if self.MMB_state or (self.LMB_state and alt_modifier):
            pos_x = (event.x() - self._previous_pos.x())
            pos_y = (event.y() - self._previous_pos.y())
            self._set_viewer_pan(pos_x, pos_y)
        elif self.RMB_state:
            pos_x = (event.x() - self._previous_pos.x())
            zoom = 0.1 if pos_x > 0 else -0.1
            self._set_viewer_zoom(zoom)

        if self.LMB_state and self._rubber_band.isVisible():
            rect = QtCore.QRect(self._origin_pos, event.pos()).normalized()
            map_rect = self.mapToScene(rect).boundingRect()
            path = QtGui.QPainterPath()
            path.addRect(map_rect)
            self._rubber_band.setGeometry(rect)
            self.scene().setSelectionArea(path, QtCore.Qt.IntersectsItemShape)
            self.scene().update(map_rect)

            if shift_modifier and self._prev_selection:
                for node in self._prev_selection:
                    if node not in self.selected_nodes():
                        node.selected = True

        self._previous_pos = event.pos()
        super(NodeViewer, self).mouseMoveEvent(event)

    def wheelEvent(self, event):
        adjust = (event.delta() / 120) * 0.1
        self._set_viewer_zoom(adjust)

    def fitInView(self):
        unity = self.transform().mapRect(QtCore.QRectF(0, 0, 1, 1))
        self.scale(1 / unity.width(), 1 / unity.height())
        self._zoom = 0

    # def dropEvent(self, event):
    #     if event.mimeData().hasFormat('component/name'):
    #         drop_str = str(event.mimeData().data('component/name'))
    #         drop_pos = event.pos()

    # def dragEnterEvent(self, event):
    #     if event.mimeData().hasFormat('component/name'):
    #         event.accept()

    # def dragMoveEvent(self, event):
    #     if event.mimeData().hasFormat('component/name'):
    #         event.accept()

    def get_unique_node_name(self, name):
        name = ' '.join(name.split())
        node_names = [n.name for n in self.all_nodes()]
        if name not in node_names:
            return name

        regex = re.compile('[\w ]+(?: )*(\d+)')
        search = regex.search(name)
        if not search:
            for x in range(1, len(node_names) + 1):
                new_name = '{} {}'.format(name, x)
                if new_name not in node_names:
                    return new_name

        version = search.group(1)
        name = name[:len(version) * -1].strip()
        for x in range(1, len(node_names) + 1):
            new_name = '{} {}'.format(name, x)
            if new_name not in node_names:
                return new_name

    def start_connection(self, selected_port):
        """
        create new pipe for the connection.
        """
        if not selected_port:
            return
        self._start_port = selected_port
        self._live_pipe = Pipe()
        self._live_pipe.activate()
        self._live_pipe.style = PIPE_STYLE_DASHED
        if self._start_port.type == IN_PORT:
            self._live_pipe.input_port = self._start_port
        elif self._start_port == OUT_PORT:
            self._live_pipe.output_port = self._start_port
        self.scene().addItem(self._live_pipe)

    def end_live_connection(self):
        """
        delete live connection pipe and reset start port.
        """
        if self._live_pipe:
            self._live_pipe.delete()
            self._live_pipe = None
        self._start_port = None

    def validate_acyclic_connection(self, start_port, end_port):
        """
        validate the connection doesn't loop itself.
        """
        start_node = start_port.node
        check_nodes = [end_port.node]
        io_types = {IN_PORT: 'outputs', OUT_PORT: 'inputs'}
        while check_nodes:
            check_node = check_nodes.pop(0)
            for check_port in getattr(check_node, io_types[end_port.port_type]):
                if check_port.connected_ports:
                    for port in check_port.connected_ports:
                        if port.node != start_node:
                            check_nodes.append(port.node)
                        else:
                            return False
        return True

    def validate_connection(self, start_port, end_port):
        """
        validate "end_port" connection check.
        """
        if not end_port:
            return False
        if end_port == start_port:
            return False
        if end_port.port_type == start_port.port_type:
            return False
        if end_port.node == start_port.node:
            return False
        if start_port in end_port.connected_ports:
            return False
        if self.acyclic:
            if not self.validate_acyclic_connection(start_port, end_port):
                return False
        return True

    def make_pipe_connection(self, start_port, end_port):
        """
        establishes a pipe connection.
        """
        # remove existing pipes from "end_port" if multi connection is disabled.
        port = None
        if not end_port.multi_connection:
            for pipe in end_port.connected_pipes:
                port_funcs = {IN_PORT: 'output_port', OUT_PORT: 'input_port'}
                port = getattr(pipe, port_funcs[end_port.port_type])
                pipe.delete()

        # make new pipe connection.
        ports = {
            start_port.port_type: start_port,
            end_port.port_type: end_port
        }
        pipe = Pipe()
        self.scene().addItem(pipe)
        pipe.input_port = ports[IN_PORT]
        pipe.output_port = ports[OUT_PORT]
        ports[IN_PORT].add_pipe(pipe)
        ports[OUT_PORT].add_pipe(pipe)
        pipe.draw_path(ports[OUT_PORT], ports[IN_PORT])

        # return port that was connected to the existing pipe.
        return port

    def sceneMouseMoveEvent(self, event):
        """
        triggered mouse move event for the scene.
         - redraw the connection pipe.

        Args:
            event (QtWidgets.QGraphicsSceneMouseEvent):
                The event handler from the QtWidgets.QGraphicsScene
        """
        if not self._live_pipe:
            return
        if not self._start_port:
            return
        pos = event.scenePos()
        self._live_pipe.draw_path(self._start_port, None, pos)

    def sceneMousePressEvent(self, event):
        """
        triggered mouse press event for the scene.
         - detect selected pipe and start connection.
         - remap Shift and Ctrl modifier.

        Args:
            event (QtWidgets.QGraphicsScenePressEvent):
                The event handler from the QtWidgets.QGraphicsScene
        """
        ctrl_modifier = event.modifiers() == QtCore.Qt.ControlModifier
        alt_modifier = event.modifiers() == QtCore.Qt.AltModifier
        shift_modifier = event.modifiers() == QtCore.Qt.ShiftModifier
        if shift_modifier:
            event.setModifiers(QtCore.Qt.ControlModifier)
        elif ctrl_modifier:
            event.setModifiers(QtCore.Qt.ShiftModifier)

        if not alt_modifier:
            pos = event.scenePos()
            port_items = self._items_near(pos, PortItem, 5, 5)
            if port_items:
                port = port_items[0]
                if not port.multi_connection and port.connected_ports:
                    self._detached_port = port.connected_ports[0]
                    [p.delete() for p in port.connected_pipes]
                return
            node_items = self._items_near(pos, AbstractNodeItem, 3, 3)
            if node_items:
                return
            pipe_items = self._items_near(pos, Pipe, 3, 3)
            if pipe_items:
                self._active_pipe = pipe_items[0]
                active_ports = [self._active_pipe.input_port,
                                self._active_pipe.output_port]
                port = self._active_pipe.port_from_pos(pos, True)
                active_ports.pop(active_ports.index(port))
                self._detached_port = active_ports[0]
                if not shift_modifier or not port.multi_connection:
                    self._active_pipe.delete()
                self.start_connection(port)
                self._live_pipe.draw_path(self._start_port, None, pos)

    def sceneMouseReleaseEvent(self, event):
        """
        triggered mouse release event for the scene.
         - verify to make a the connection Pipe().
        
        Args:
            event (QtWidgets.QGraphicsSceneMouseEvent):
                The event handler from the QtWidgets.QGraphicsScene
        """
        if event.modifiers() == QtCore.Qt.ShiftModifier:
            event.setModifiers(QtCore.Qt.ControlModifier)

        if not self._live_pipe:
            return

        end_port = None
        dis_port = None

        # find the end port.
        for item in self.scene().items(event.scenePos()):
            if isinstance(item, PortItem):
                end_port = item
                break

        # validate connection check.
        if self.validate_connection(self._start_port, end_port):
            # make the connection.
            dis_port = self.make_pipe_connection(self._start_port, end_port)

        if self._detached_port == end_port:
            self.end_live_connection()
            if self._active_pipe and self._active_pipe.active():
                self._active_pipe.reset()
                self._active_pipe = None
            return

        # register undo command.
        if self._detached_port:
            if end_port is None:
                self._undo_stack.push(
                    NodeConnectionCmd(self._start_port,
                                      self._detached_port,
                                      'disconnect'))
            elif not end_port.multi_connection:  # single connection
                if dis_port:
                    self._undo_stack.push(
                        NodeConnectionSwitchedCmd(self._start_port,
                                                  end_port,
                                                  dis_port,
                                                  self._detached_port))
                else:
                    self._undo_stack.push(
                        NodeConnectionChangedCmd(self._start_port,
                                                 end_port,
                                                 self._detached_port))
            else:
                self._undo_stack.push(
                    NodeConnectionChangedCmd(self._start_port,
                                             end_port,
                                             self._detached_port))

            self._detached_port = None
        else:
            if not end_port.multi_connection:  # single connection
                if dis_port:
                    self._undo_stack.push(
                        NodeConnectionSwitchedCmd(self._start_port,
                                                  end_port,
                                                  dis_port))
                else:
                    self._undo_stack.push(NodeConnectionCmd(self._start_port,
                                                            end_port,
                                                            'connect'))
            else:
                self._undo_stack.push(NodeConnectionCmd(self._start_port,
                                                        end_port,
                                                        'connect'))

        # end the live connection.
        self.end_live_connection()

        if self._active_pipe and self._active_pipe.active():
            self._active_pipe.reset()
            self._active_pipe = None

    def context_menu(self):
        return self._context_menu

    def add_menu(self, name, menu):
        menu.setStyleSheet(STYLE_QMENU)
        self._sub_context_menus[name] = menu
        self._context_menu.addMenu(self._sub_context_menus[name])
        return self._sub_context_menus[name]

    def get_menu(self, name):
        return self._sub_context_menus.get(name)

    def question_dialog(self, title, text):
        dlg = QtWidgets.QMessageBox.question(
<<<<<<< HEAD
            self, title, text, QtWidgets.QMessageBox.Yes, QtWidgets.QMessageBox.No)
        return dlg == QtWidgets.QMessageBox.Yes

    def message_dialog(self, text, title='node graph'):
        QtWidgets.QMessageBox.information(self, title, text, QtWidgets.QMessageBox.Ok)
=======
            self, title, text,
            QtWidgets.QMessageBox.Yes, QtWidgets.QMessageBox.No)
        return dlg == QtWidgets.QMessageBox.Yes

    def message_dialog(self, text, title='node graph'):
        QtWidgets.QMessageBox.information(
            self, title, text, QtWidgets.QMessageBox.Ok)
>>>>>>> f6f95fb0

    def all_pipes(self):
        pipes = []
        for item in self.scene().items():
            if isinstance(item, Pipe):
                pipes.append(item)
        return pipes

    def all_nodes(self):
        nodes = []
        for item in self.scene().items():
            if isinstance(item, AbstractNodeItem):
                nodes.append(item)
        return nodes

    def selected_nodes(self):
        nodes = []
        for item in self.scene().selectedItems():
            if isinstance(item, AbstractNodeItem):
                nodes.append(item)
        return nodes

    def add_node(self, node, pos=None):
        pos = pos or (self._previous_pos.x(), self._previous_pos.y())
        node.name = self.get_unique_node_name(node.name)
        node.pre_init(self, pos)
        self.scene().addItem(node)
        node.post_init(self, pos)

    def delete_node(self, node):
        if isinstance(node, AbstractNodeItem):
            self._undo_stack.push(NodeDeletedCmd(node, self.scene()))
            node.delete()

    def delete_selected_nodes(self):
        self._undo_stack.beginMacro('delete selected node(s)')
        for node in self.selected_nodes():
            if isinstance(node, AbstractNodeItem):
                self._undo_stack.push(NodeDeletedCmd(node, self.scene()))
                node.delete()
        self._undo_stack.endMacro()

    def get_pipes_from_nodes(self, nodes=None):
        nodes = nodes or self.selected_nodes()
        if not nodes:
            return
        pipes = []
        for node in nodes:
            n_inputs = node.inputs if hasattr(node, 'inputs') else []
            n_outputs = node.outputs if hasattr(node, 'outputs') else []

            for port in n_inputs:
                for pipe in port.connected_pipes:
                    connected_node = pipe.output_port.node
                    if connected_node in nodes:
                        pipes.append(pipe)
            for port in n_outputs:
                for pipe in port.connected_pipes:
                    connected_node = pipe.input_port.node
                    if connected_node in nodes:
                        pipes.append(pipe)
        return pipes

    def copy_to_clipboard(self, nodes=None):
        nodes = nodes or self.selected_nodes()
        if not nodes:
            return
        pipes = self.get_pipes_from_nodes(nodes)
        serializer = SessionSerializer(nodes, pipes)
        clipboard = QtGui.QClipboard()
        clipboard.setText(serializer.serialize_to_str())

    def load_nodes_data(self, data):
        self.clear_selection()
        loader = SessionLoader(self)
        loaded_nodes = loader.load_str(data)
        if not loaded_nodes:
            return []
        group = self.scene().createItemGroup(loaded_nodes)
        group_rect = group.boundingRect()
        prev_x, prev_y = self._previous_pos.x(), self._previous_pos.y()
        orig_x, orig_y = self._origin_pos.x(), self._origin_pos.y()
        if (prev_x, prev_y) != (orig_x, orig_y):
            pos = self.mapToScene(self._previous_pos)
            x = pos.x() - group_rect.center().x()
            y = pos.y() - group_rect.center().y()
        else:
            x, y = group.pos().x() + 50, group.pos().y() + 50
        group.setPos(x, y)
        self.scene().destroyItemGroup(group)
        self._origin_pos = self._previous_pos
        return loaded_nodes

    def paste_from_clipboard(self):
        clipboard = QtGui.QClipboard()
        data_string = clipboard.text()
        self.load_nodes_data(data_string)

    def duplicate_nodes(self, nodes=None):
        nodes = nodes or self.selected_nodes()
        if not nodes:
            return []
        pipes = self.get_pipes_from_nodes(nodes)
        serializer = SessionSerializer(nodes, pipes)
        data = serializer.serialize_to_str()
        return self.load_nodes_data(data)

    def select_all_nodes(self):
        for node in self.all_nodes():
            node.selected = True

    def toggle_nodes_disability(self):
        nodes = self.selected_nodes()
        state = not nodes[0].disabled if nodes else False
        for node in nodes:
            node.disabled = state

        name = 'enable' if state else 'disable'
        self._undo_stack.beginMacro('{} node(s)'.format(name))
        for node in nodes:
            self._undo_stack.push(NodeDisabledCmd(node))
        self._undo_stack.endMacro()

    def connect_ports(self, from_port, to_port):
        if not isinstance(from_port, PortItem):
            return
        if self.validate_connection(from_port, to_port):
            self.make_pipe_connection(from_port, to_port)
            self.end_live_connection()

    def current_loaded_file(self):
        return self._current_file

    def save(self, path=None, load=True):
        try:
            serializer = SessionSerializer(self.all_nodes(), self.all_pipes())
            serializer.write(path)
            if load:
                self._current_file = path
        except Exception as e:
            print(e)

    def load(self, file_path):
        self.clear()
        loader = SessionLoader(self)
        loader.load(file_path)
        self._current_file = file_path

    def clear(self):
        for node in self.all_nodes():
            node.delete()
        for item in self.scene().items():
            self.scene().removeItem(item)
        self._current_file = None

    def clear_selection(self):
        for node in self.selected_nodes():
            node.selected = False
        # self.scene().clearSelection()

    def center_selection(self, nodes=None):
        if not nodes:
            if self.selected_nodes():
                nodes = self.selected_nodes()
            elif self.all_nodes():
                nodes = self.all_nodes()
        if len(nodes) == 1:
            self.centerOn(nodes[0])
        else:
            rect = self._combined_rect(nodes)
            self.centerOn(rect.center().x(), rect.center().y())

    def get_pipe_layout(self):
        return self._pipe_layout

    def set_pipe_layout(self, layout=''):
        layout_types = {
            'curved': PIPE_LAYOUT_CURVED,
            'straight': PIPE_LAYOUT_STRAIGHT
        }
        self._pipe_layout = layout_types.get(layout, 'curved')
        for pipe in self.all_pipes():
            pipe.draw_path(pipe.input_port, pipe.output_port)

    def set_zoom(self, zoom=0):
        if zoom == 0:
            self.fitInView()
            return
        if zoom > 0 and zoom >= ZOOM_LIMIT:
            zoom = 12
        elif zoom <= (ZOOM_LIMIT * -1):
            zoom = -12
        zoom_factor = float(zoom) * 0.1
        self._set_viewer_zoom(zoom_factor)

    def get_zoom(self):
        return self._zoom

    def zoom_in(self):
        self.set_zoom(1)

    def zoom_out(self):
        self.set_zoom(-1)<|MERGE_RESOLUTION|>--- conflicted
+++ resolved
@@ -44,24 +44,16 @@
         self._origin_pos = None
         self._previous_pos = QtCore.QPoint(self.width(), self.height())
         self._prev_selection = []
-<<<<<<< HEAD
-        self._rubber_band = QtWidgets.QRubberBand(QtWidgets.QRubberBand.Rectangle, self)
-=======
         self._rubber_band = QtWidgets.QRubberBand(
             QtWidgets.QRubberBand.Rectangle, self
         )
->>>>>>> f6f95fb0
         self._undo_stack = QtWidgets.QUndoStack(self)
         self._context_menu = QtWidgets.QMenu(self, 'Node Graph')
         self._context_menu.setStyleSheet(STYLE_QMENU)
         self._sub_context_menus = OrderedDict()
         self._sub_context_menus['File'] = QtWidgets.QMenu(None, title='File')
         self._sub_context_menus['Edit'] = QtWidgets.QMenu(None, title='Edit')
-<<<<<<< HEAD
-        self._search_widget = TabSearchWidget(self, NodeManager.names)
-=======
         self._search_widget = TabSearchWidget(self, NodeVendor.names)
->>>>>>> f6f95fb0
         self._search_widget.search_submitted.connect(self._on_search_submitted)
 
         self.acyclic = True
@@ -549,13 +541,6 @@
 
     def question_dialog(self, title, text):
         dlg = QtWidgets.QMessageBox.question(
-<<<<<<< HEAD
-            self, title, text, QtWidgets.QMessageBox.Yes, QtWidgets.QMessageBox.No)
-        return dlg == QtWidgets.QMessageBox.Yes
-
-    def message_dialog(self, text, title='node graph'):
-        QtWidgets.QMessageBox.information(self, title, text, QtWidgets.QMessageBox.Ok)
-=======
             self, title, text,
             QtWidgets.QMessageBox.Yes, QtWidgets.QMessageBox.No)
         return dlg == QtWidgets.QMessageBox.Yes
@@ -563,7 +548,6 @@
     def message_dialog(self, text, title='node graph'):
         QtWidgets.QMessageBox.information(
             self, title, text, QtWidgets.QMessageBox.Ok)
->>>>>>> f6f95fb0
 
     def all_pipes(self):
         pipes = []
