--- conflicted
+++ resolved
@@ -398,23 +398,13 @@
             wid_types = node.model.__dict__.pop('_TEMP_property_widget_types')
             prop_attrs = node.model.__dict__.pop('_TEMP_property_attrs')
 
-<<<<<<< HEAD
-            if self.model.get_node_common_properties(node.type) is None:
-                node_attrs = {node.type: {
-=======
-            graph_attrs = self.model.node_property_attrs
-            if node.type_ not in graph_attrs.keys():
-                graph_attrs[node.type_] = {
->>>>>>> 50b05ee0
+            if self.model.get_node_common_properties(node.type_) is None:
+                node_attrs = {node.type_: {
                     n: {'widget_type': wt} for n, wt in wid_types.items()
                 }}
                 for pname, pattrs in prop_attrs.items():
-<<<<<<< HEAD
-                    node_attrs[node.type][pname].update(pattrs)
+                    node_attrs[node.type_][pname].update(pattrs)
                 self.model.set_node_common_properties(node_attrs)
-=======
-                    graph_attrs[node.type_][pname].update(pattrs)
->>>>>>> 50b05ee0
 
             node.NODE_NAME = self.get_unique_name(name or node.NODE_NAME)
             node.model.name = node.NODE_NAME
