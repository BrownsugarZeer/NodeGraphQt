--- conflicted
+++ resolved
@@ -211,12 +211,8 @@
             data = json.loads(str_data)
         except Exception as e:
             print('Cannot read data from clipboard.\n{}'.format(e))
-<<<<<<< HEAD
-        return self.load_data(data)
-=======
 
         return [node for nid, node in self.load_data(data).items()]
->>>>>>> f6f95fb0
 
     def load(self, file_path):
         """
@@ -236,9 +232,5 @@
                 data = json.load(data_file)
         except Exception as e:
             print('Cannot read data from clipboard.\n{}'.format(e))
-<<<<<<< HEAD
-        return self.load_data(data)
-=======
-
-        return [node for nid, node in self.load_data(data).items()]
->>>>>>> f6f95fb0
+
+        return [node for nid, node in self.load_data(data).items()]